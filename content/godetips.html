<!doctype html>
<html>
  <head>
    <title>Gode tips</title>
    <meta charset="UTF-8">
    <style type="text/css">
* {
  margin: 0;
}
      
body {
  margin: 10px;
  overflow: hidden;
  font-family: Gentium;
  background-color: red;
  background-image: url('res/gambling-tips/las-vegas-strip.jpg');
}

img {
  position: absolute;
  bottom: 15px;
  left: 10px;
  -webkit-animation: headscroll 10s infinite;
}

@-webkit-keyframes headscroll {
  0% {
    left: 10px;
  }
  50% {
    left: 1175px;
  }
  100% {
    left: 10px;
  }
}


#says {
  font-size: 55px;
  font-weight: bold;
  font-style: italic;
  padding: 5px;
  color: #333;
  background-color: rgba(255, 255, 0, 0.8);
}

#quote {
  font-size: 90px;
  font-weight: bold;
  padding: 5px;
  background-color: rgba(210, 210, 0, 0.8);
}
    </style>
  </head>
  <body>
    <script type="text/javascript">
var names = [
    'Gambler-Ghandi',
    'Blackjack-Børge',
    'Terninge-Tanja',
    'Korttæller-Karl'
];

var quotes = [
    // Ghandi - lawful evil
    [
        'Køb altid kun brændimprægnerede jakkesæt.' ,
        "Du ka' SNILDT ha' en kniv med ved rouletten." ,
        "Skal din modstander gå væk? Put gift i hans drik!" ,
        "Sørg altid for at være bølgelængde med dørmændene." , 
        "Hvis casinoet har en hjertestarter, så ødelæg den." ,
        "Tag fordærvede rejer med hjemmefra, og bland dem i bufféten." ,
        "Jeg har sikkerhedssko på lige nu." ,
        ""
    ],

    // Børge
    [
        'Nej, spis ikke barens peanuts.' ,
        "'89 var sgu et heldigt år. Der blev jeg skilt!" ,
        "Opskriften på succes? Sig \"hit me!\" hver gang. HVER GANG!" ,
        "Der er altid flere knægte tilbage end du regner med." ,
        "Hvis anlægget spiller Springsteen, så er der ugler i mosen." ,
        "Hvis du ikke satser i hele halvtredsere, er du sgu en poser - siger det bare."
    ],

    // Tanja
    [
<<<<<<< HEAD
        'Tag altid dine egne terninger med.' , 
        'Jeg hvisker altid "snake-eyes når de andre kaster.' , 
        "Dealeren er den eneste der husker min fødselsdag." ,
        "Jeg startede i sjette. Yatzi var mit gateway-drug." ,
        "Kom bare an. Min Meyer k/d ratio er cirka 11!"          
=======
        'Tag altid dine egne terninger med.'
    ],

    // Karl
    [
        'Tæl kortene før de tæller dig.',
        'Kun når sandsynligheden for at få en konge er over 0.71.',
        'Besøg aldrig det samme kasino to gange i samme måned.',
        'Ja, I må godt få min autograf.',
        'Ring til min advokat!'
>>>>>>> 5b42345c
    ]
];

var name_index = Math.floor(Math.random() * names.length);
var name = names[name_index];

var quote = quotes[name_index][Math.floor(Math.random() * quotes[name_index].length)];

document.write('<img src="res/gambling-tips/' + name + '.jpg" alt="' + name + '">');
document.write('<p id="says">' + name + ' siger:</p>');
document.write('<p id="quote">&quot;' + quote + '&quot;</p>');
    </script>
  </body>
</html>
<|MERGE_RESOLUTION|>--- conflicted
+++ resolved
@@ -87,14 +87,11 @@
 
     // Tanja
     [
-<<<<<<< HEAD
         'Tag altid dine egne terninger med.' , 
         'Jeg hvisker altid "snake-eyes når de andre kaster.' , 
         "Dealeren er den eneste der husker min fødselsdag." ,
         "Jeg startede i sjette. Yatzi var mit gateway-drug." ,
         "Kom bare an. Min Meyer k/d ratio er cirka 11!"          
-=======
-        'Tag altid dine egne terninger med.'
     ],
 
     // Karl
@@ -104,7 +101,6 @@
         'Besøg aldrig det samme kasino to gange i samme måned.',
         'Ja, I må godt få min autograf.',
         'Ring til min advokat!'
->>>>>>> 5b42345c
     ]
 ];
 
